--- conflicted
+++ resolved
@@ -824,13 +824,7 @@
      * The active grab overrides activated automatic grab.
      */
     public boolean grabInput() {
-<<<<<<< HEAD
-        if (grabLog.isLoggable(Level.FINE)) {
-            grabLog.log(Level.FINE, "Grab input on {0}", new Object[] {String.valueOf(this)});
-        }
-=======
         grabLog.fine("Grab input on {0}", this);
->>>>>>> c2252920
 
         XToolkit.awtLock();
         try {
@@ -893,14 +887,7 @@
         XToolkit.awtLock();
         try {
             XBaseWindow grabWindow = XAwtState.getGrabWindow();
-<<<<<<< HEAD
-            if (grabLog.isLoggable(Level.FINE)) {
-                grabLog.log(Level.FINE, "UnGrab input on {0}",
-                                        new Object[] {String.valueOf(grabWindow)});
-            }
-=======
             grabLog.fine("UnGrab input on {0}", grabWindow);
->>>>>>> c2252920
             if (grabWindow != null) {
                 grabWindow.ungrabInputImpl();
                 if (!XToolkit.getSunAwtDisableGrab()) {
@@ -952,13 +939,8 @@
         if (XPropertyCache.isCachingSupported()) {
             XPropertyCache.clearCache(window, XAtom.get(msg.get_atom()));
         }
-<<<<<<< HEAD
-        if (eventLog.isLoggable(Level.FINER)) {
-            eventLog.log(Level.FINER, "{0}", new Object[] {String.valueOf(msg)});
-=======
         if (eventLog.isLoggable(PlatformLogger.FINER)) {
             eventLog.finer("{0}", msg);
->>>>>>> c2252920
         }
     }
 
@@ -1039,14 +1021,7 @@
     }
     public void handleConfigureNotifyEvent(XEvent xev) {
         XConfigureEvent xe = xev.get_xconfigure();
-<<<<<<< HEAD
-        if (insLog.isLoggable(Level.FINER)) {
-            insLog.log(Level.FINER, "Configure, {0}",
-                       new Object[] {String.valueOf(xe)});
-        }
-=======
         insLog.finer("Configure, {0}", xe);
->>>>>>> c2252920
         x = xe.get_x();
         y = xe.get_y();
         width = xe.get_width();
