/*
 * Copyright (c) 2010, 2013, Oracle and/or its affiliates. All rights reserved.
 * DO NOT ALTER OR REMOVE COPYRIGHT NOTICES OR THIS FILE HEADER.
 *
 * This code is free software; you can redistribute it and/or modify it
 * under the terms of the GNU General Public License version 2 only, as
 * published by the Free Software Foundation.  Oracle designates this
 * particular file as subject to the "Classpath" exception as provided
 * by Oracle in the LICENSE file that accompanied this code.
 *
 * This code is distributed in the hope that it will be useful, but WITHOUT
 * ANY WARRANTY; without even the implied warranty of MERCHANTABILITY or
 * FITNESS FOR A PARTICULAR PURPOSE.  See the GNU General Public License
 * version 2 for more details (a copy is included in the LICENSE file that
 * accompanied this code).
 *
 * You should have received a copy of the GNU General Public License version
 * 2 along with this work; if not, write to the Free Software Foundation,
 * Inc., 51 Franklin St, Fifth Floor, Boston, MA 02110-1301 USA.
 *
 * Please contact Oracle, 500 Oracle Parkway, Redwood Shores, CA 94065 USA
 * or visit www.oracle.com if you need additional information or have any
 * questions.
 */

package jdk.nashorn.internal.objects;

import static jdk.nashorn.internal.runtime.ECMAErrors.rangeError;
import static jdk.nashorn.internal.runtime.ECMAErrors.typeError;
import static jdk.nashorn.internal.runtime.UnwarrantedOptimismException.INVALID_PROGRAM_POINT;

import java.nio.ByteBuffer;
import java.nio.ByteOrder;

import jdk.internal.dynalink.CallSiteDescriptor;
import jdk.internal.dynalink.linker.GuardedInvocation;
import jdk.internal.dynalink.linker.LinkRequest;
import jdk.nashorn.internal.objects.annotations.Attribute;
import jdk.nashorn.internal.objects.annotations.Getter;
import jdk.nashorn.internal.objects.annotations.ScriptClass;
import jdk.nashorn.internal.runtime.JSType;
import jdk.nashorn.internal.runtime.PropertyMap;
import jdk.nashorn.internal.runtime.ScriptObject;
import jdk.nashorn.internal.runtime.ScriptRuntime;
import jdk.nashorn.internal.runtime.arrays.ArrayData;
import jdk.nashorn.internal.runtime.arrays.TypedArrayData;

@ScriptClass("ArrayBufferView")
abstract class ArrayBufferView extends ScriptObject {
    private final NativeArrayBuffer buffer;
    private final int byteOffset;

    // initialized by nasgen
    private static PropertyMap $nasgenmap$;

    private ArrayBufferView(final NativeArrayBuffer buffer, final int byteOffset, final int elementLength, final Global global) {
<<<<<<< HEAD
        super(global.getArrayBufferViewMap());

        final int bytesPerElement = bytesPerElement();

        checkConstructorArgs(buffer.getByteLength(), bytesPerElement, byteOffset, elementLength);
        setProto(getPrototype(global));

        this.buffer     = buffer;
        this.byteOffset = byteOffset;

        assert byteOffset % bytesPerElement == 0;
        final int start = byteOffset / bytesPerElement;
        final ByteBuffer newNioBuffer = buffer.getNioBuffer().duplicate().order(ByteOrder.nativeOrder());
        final ArrayData  data         = factory().createArrayData(newNioBuffer, start, start + elementLength);

        setArray(data);
=======
        super($nasgenmap$);
        checkConstructorArgs(buffer, byteOffset, elementLength);
        this.setProto(getPrototype(global));
        this.setArray(factory().createArrayData(buffer, byteOffset, elementLength));
>>>>>>> 71ded928
    }

    protected ArrayBufferView(final NativeArrayBuffer buffer, final int byteOffset, final int elementLength) {
        this(buffer, byteOffset, elementLength, Global.instance());
    }

    private static void checkConstructorArgs(final int byteLength, final int bytesPerElement, final int byteOffset, final int elementLength) {
        if (byteOffset < 0 || elementLength < 0) {
            throw new RuntimeException("byteOffset or length must not be negative, byteOffset=" + byteOffset + ", elementLength=" + elementLength + ", bytesPerElement=" + bytesPerElement);
        } else if (byteOffset + elementLength * bytesPerElement > byteLength) {
            throw new RuntimeException("byteOffset + byteLength out of range, byteOffset=" + byteOffset + ", elementLength=" + elementLength + ", bytesPerElement=" + bytesPerElement);
        } else if (byteOffset % bytesPerElement != 0) {
            throw new RuntimeException("byteOffset must be a multiple of the element size, byteOffset=" + byteOffset + " bytesPerElement=" + bytesPerElement);
        }
    }

    private int bytesPerElement() {
        return factory().bytesPerElement;
    }

    @Getter(attributes = Attribute.NOT_ENUMERABLE | Attribute.NOT_WRITABLE | Attribute.NOT_CONFIGURABLE)
    public static Object buffer(final Object self) {
        return ((ArrayBufferView)self).buffer;
    }

    @Getter(attributes = Attribute.NOT_ENUMERABLE | Attribute.NOT_WRITABLE | Attribute.NOT_CONFIGURABLE)
    public static Object byteOffset(final Object self) {
        return ((ArrayBufferView)self).byteOffset;
    }

    @Getter(attributes = Attribute.NOT_ENUMERABLE | Attribute.NOT_WRITABLE | Attribute.NOT_CONFIGURABLE)
    public static int byteLength(final Object self) {
        final ArrayBufferView view = (ArrayBufferView)self;
        return ((TypedArrayData<?>)view.getArray()).getElementLength() * view.bytesPerElement();
    }

    @Getter(attributes = Attribute.NOT_ENUMERABLE | Attribute.NOT_WRITABLE | Attribute.NOT_CONFIGURABLE)
    public static int length(final Object self) {
        return ((ArrayBufferView)self).elementLength();
    }

    @Override
    public final Object getLength() {
        return elementLength();
    }

    private int elementLength() {
        return ((TypedArrayData<?>)getArray()).getElementLength();
    }

    protected static abstract class Factory {
        final int bytesPerElement;
        final int maxElementLength;

        public Factory(final int bytesPerElement) {
            this.bytesPerElement  = bytesPerElement;
            this.maxElementLength = Integer.MAX_VALUE / bytesPerElement;
        }

        public final ArrayBufferView construct(final int elementLength) {
            if (elementLength > maxElementLength) {
                throw rangeError("inappropriate.array.buffer.length", JSType.toString(elementLength));
            }
            return construct(new NativeArrayBuffer(elementLength * bytesPerElement), 0, elementLength);
        }

        public abstract ArrayBufferView construct(NativeArrayBuffer buffer, int byteOffset, int elementLength);

        public abstract TypedArrayData<?> createArrayData(ByteBuffer nb, int start, int end);

        public abstract String getClassName();
    }

    protected abstract Factory factory();

    protected abstract ScriptObject getPrototype(final Global global);

    @Override
    public final String getClassName() {
        return factory().getClassName();
    }

    protected boolean isFloatArray() {
        return false;
    }

    protected static ArrayBufferView constructorImpl(final boolean newObj, final Object[] args, final Factory factory) {
        final Object          arg0 = args.length != 0 ? args[0] : 0;
        final ArrayBufferView dest;
        final int             length;

        if (!newObj) {
            throw typeError("constructor.requires.new", factory.getClassName());
        }


        if (arg0 instanceof NativeArrayBuffer) {
            // Constructor(ArrayBuffer buffer, optional unsigned long byteOffset, optional unsigned long length)
            final NativeArrayBuffer buffer     = (NativeArrayBuffer)arg0;
            final int               byteOffset = args.length > 1 ? JSType.toInt32(args[1]) : 0;

            if (args.length > 2) {
                length = JSType.toInt32(args[2]);
            } else {
                if ((buffer.getByteLength() - byteOffset) % factory.bytesPerElement != 0) {
                    throw new RuntimeException("buffer.byteLength - byteOffset must be a multiple of the element size");
                }
                length = (buffer.getByteLength() - byteOffset) / factory.bytesPerElement;
            }

            return factory.construct(buffer, byteOffset, length);
        } else if (arg0 instanceof ArrayBufferView) {
            // Constructor(TypedArray array)
            length = ((ArrayBufferView)arg0).elementLength();
            dest   = factory.construct(length);
        } else if (arg0 instanceof NativeArray) {
            // Constructor(type[] array)
            length = lengthToInt(((NativeArray) arg0).getArray().length());
            dest   = factory.construct(length);
        } else {
            // Constructor(unsigned long length). Treating infinity as 0 is a special case for ArrayBufferView.
            final double dlen = JSType.toNumber(arg0);
            length = lengthToInt(Double.isInfinite(dlen) ? 0L : JSType.toLong(dlen));
            return factory.construct(length);
        }

        copyElements(dest, length, (ScriptObject)arg0, 0);

        return dest;
    }

    protected static Object setImpl(final Object self, final Object array, final Object offset0) {
        final ArrayBufferView dest = ((ArrayBufferView)self);
        final int length;
        if (array instanceof ArrayBufferView) {
            // void set(TypedArray array, optional unsigned long offset)
            length = ((ArrayBufferView)array).elementLength();
        } else if (array instanceof NativeArray) {
            // void set(type[] array, optional unsigned long offset)
            length = (int) (((NativeArray) array).getArray().length() & 0x7fff_ffff);
        } else {
            throw new RuntimeException("argument is not of array type");
        }

        final ScriptObject source = (ScriptObject)array;
        final int offset = JSType.toInt32(offset0); // default=0

        if (dest.elementLength() < length + offset || offset < 0) {
            throw new RuntimeException("offset or array length out of bounds");
        }

        copyElements(dest, length, source, offset);

        return ScriptRuntime.UNDEFINED;
    }

    private static void copyElements(final ArrayBufferView dest, final int length, final ScriptObject source, final int offset) {
        if (!dest.isFloatArray()) {
            for (int i = 0, j = offset; i < length; i++, j++) {
                dest.set(j, source.getInt(i, INVALID_PROGRAM_POINT), false);
            }
        } else {
            for (int i = 0, j = offset; i < length; i++, j++) {
                dest.set(j, source.getDouble(i, INVALID_PROGRAM_POINT), false);
            }
        }
    }

    private static int lengthToInt(final long length) {
        if (length > Integer.MAX_VALUE || length < 0) {
            throw rangeError("inappropriate.array.buffer.length", JSType.toString(length));
        }
        return (int)(length & Integer.MAX_VALUE);
    }

    protected static Object subarrayImpl(final Object self, final Object begin0, final Object end0) {
        final ArrayBufferView arrayView       = ((ArrayBufferView)self);
        final int             byteOffset      = arrayView.byteOffset;
        final int             bytesPerElement = arrayView.bytesPerElement();
        final int             elementLength   = arrayView.elementLength();
        final int             begin           = NativeArrayBuffer.adjustIndex(JSType.toInt32(begin0), elementLength);
        final int             end             = NativeArrayBuffer.adjustIndex(end0 != ScriptRuntime.UNDEFINED ? JSType.toInt32(end0) : elementLength, elementLength);
        final int             length          = Math.max(end - begin, 0);

        assert byteOffset % bytesPerElement == 0;

        //second is byteoffset
        return arrayView.factory().construct(arrayView.buffer, begin * bytesPerElement + byteOffset, length);
    }

    @Override
    protected GuardedInvocation findGetIndexMethod(final CallSiteDescriptor desc, final LinkRequest request) {
        final GuardedInvocation inv = getArray().findFastGetIndexMethod(getArray().getClass(), desc, request);
        if (inv != null) {
            return inv;
        }
        return super.findGetIndexMethod(desc, request);
    }

    @Override
    protected GuardedInvocation findSetIndexMethod(final CallSiteDescriptor desc, final LinkRequest request) {
        final GuardedInvocation inv = getArray().findFastSetIndexMethod(getArray().getClass(), desc, request);
        if (inv != null) {
            return inv;
        }
        return super.findSetIndexMethod(desc, request);
    }
}<|MERGE_RESOLUTION|>--- conflicted
+++ resolved
@@ -31,7 +31,6 @@
 
 import java.nio.ByteBuffer;
 import java.nio.ByteOrder;
-
 import jdk.internal.dynalink.CallSiteDescriptor;
 import jdk.internal.dynalink.linker.GuardedInvocation;
 import jdk.internal.dynalink.linker.LinkRequest;
@@ -54,8 +53,7 @@
     private static PropertyMap $nasgenmap$;
 
     private ArrayBufferView(final NativeArrayBuffer buffer, final int byteOffset, final int elementLength, final Global global) {
-<<<<<<< HEAD
-        super(global.getArrayBufferViewMap());
+        super($nasgenmap$);
 
         final int bytesPerElement = bytesPerElement();
 
@@ -71,12 +69,6 @@
         final ArrayData  data         = factory().createArrayData(newNioBuffer, start, start + elementLength);
 
         setArray(data);
-=======
-        super($nasgenmap$);
-        checkConstructorArgs(buffer, byteOffset, elementLength);
-        this.setProto(getPrototype(global));
-        this.setArray(factory().createArrayData(buffer, byteOffset, elementLength));
->>>>>>> 71ded928
     }
 
     protected ArrayBufferView(final NativeArrayBuffer buffer, final int byteOffset, final int elementLength) {
